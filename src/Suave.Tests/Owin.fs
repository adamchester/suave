﻿module Suave.Tests.Owin

open Fuchu

open System
open System.Collections.Generic
open System.Net
open System.Net.Http
open System.Net.Http.Headers
open System.Text

open Suave
open Suave.Utils.AsyncExtensions
open Suave.Operators
open Suave.Filters
open Suave.Writers
open Suave.Owin

open Suave.Tests.TestUtilities
open Suave.Testing

let eq msg a b =
  Assert.Equal(msg, a, b)

let eqs msg bs aas =
  Assert.Equal(msg, bs |> List.ofSeq, aas |> List.ofSeq)

let throws msg matcher fn =
  try fn () with e when matcher e -> ()

[<Tests>]
let owinUnit cfg =
  let runWithConfig = runWith cfg

  let create (m : (string * string) list) =
    Dictionary(dict(List.map (fun (a,b) -> a,[|b|]) m), StringComparer.OrdinalIgnoreCase)

  let createOwin () =
    let request = { HttpRequest.empty with ``method`` = HttpMethod.PUT }
    new OwinApp.OwinDictionary("/", { HttpContext.empty with request = request })
    :> IDictionary<string, obj>

  testList "infrastructure" [
    testList "DeltaDictionary" [
      testCase "construct & Delta" <| fun () ->
        let subject = create ["a", "a-1"]
        eq "has a" [|"a-1"|] subject.["a"]

      testCase "case insensitive lookup" <| fun () ->
        let subject = create ["a", "a-1"]
        eq "has a" [|"a-1"|] subject.["A"]

      testCase "interaction set" <| fun _ ->
        let subject = create []
        subject.["b"] <- [| "b-1"; "b-2" |]
        eqs "has b" ["b-1"; "b-2"] subject.["b"]

      testCase "interaction set/remove" <| fun _ ->
        let subject = create ["a", "a-1"]
        eqs "has a" ["a-1"] subject.["a"]

        eqs "has only a"
           ([ "a" ] :> _ seq)
           (subject.Keys :> _ seq)

        subject.["b"] <- [| "b-1"; "b-2" |]
        eqs "has b" ["b-1"; "b-2"] subject.["b"]

        eq "can remove b once" true (subject.Remove("b"))
        throws "key not found exception on b"
               (function :? KeyNotFoundException -> true | _ -> false)
               (fun _ -> subject.["b"] |> ignore)
        eq "cannot remove b twice" false (subject.Remove("b"))

        subject.["b"] <- [| "b-3" |]
        eqs "has b once more" ["b-3"] subject.["b"]

        subject.["b"] <- [| "b-4" |]
        eqs "can change b after remove" ["b-4"] (subject.["b"])
        eq "can remove b after change b after remove" true (subject.Remove("b"))
        
        subject.["c"] <- [| "c-1" |]
        eqs "has a, c"
            ["a"; "c"]
            (subject.Keys :> _ seq)

        eq "can remove a once" true (subject.Remove("a"))
        eq "cannot remove a twice" false (subject.Remove("a"))

        eq "cannot remove what's never been there" false (subject.Remove("x"))

        subject.["a"] <- [| "a-1" |]
        eqs "has a once more" ["a-1"] subject.["a"]

      testCase "TryGetValue" <| fun _ ->
        let subj = create [ "a", "a-1" ]
        match subj.TryGetValue "a" with
        | true, x -> eq "should be a-1" [|"a-1"|] x
        | false, _ -> Tests.failtest "key 'a' not found"
    ]

    testList "OwinDictionary" [
      testCase "read/write HttpMethod" <| fun _ ->
        let subj = createOwin ()
        eq "method" "PUT" (subj.[OwinConstants.requestMethod] |> unbox)
        subj.[OwinConstants.requestMethod] <- "get"

      testCase "read request scheme" <| fun _ ->
        let subj = createOwin ()
        eq "request scheme" "http" (subj.[OwinConstants.requestScheme] |> unbox)

      testCase "request uri matches original" <| fun _ ->
        let requestUri = "http://localhost/path?q=a&b=c"
        let subj =
          let request =
            { HttpRequest.empty with
                url = Uri(requestUri)
                headers = [("host","localhost")]
                rawQuery = "q=a&b=c"
              }
          new OwinApp.OwinDictionary("", { HttpContext.empty with request = request })
          :> IDictionary<string, obj>
        let headers : IDictionary<string, string[]> =
          unbox subj.[OwinConstants.requestHeaders]
        let host : string =
          if headers.ContainsKey("Host") then
            headers.["Host"].[0]
          else "localhost"
        let queryString : string = 
          unbox subj.[OwinConstants.requestQueryString]
        let resultUri =
          unbox subj.[OwinConstants.requestScheme] + "://" +
          host +
          unbox subj.[OwinConstants.requestPathBase] +
          unbox subj.[OwinConstants.requestPath] +
          if String.IsNullOrEmpty queryString then "" else "?" + queryString
        eq "request uri" requestUri resultUri
        eq "request path base" "" (unbox subj.[OwinConstants.requestPathBase])

      testCase "read/write custom" <| fun _ ->
        let subj = createOwin ()
        subj.["testing.MyKey"] <- "oh yeah"
        eq "read back" "oh yeah" (subj.["testing.MyKey"] |> unbox)

      testCase "case sensitive lookup for OWIN key" <| fun _ ->
        let subj = createOwin ()
        subj.["owin.RequestPath"] <- "/owin"
        eq "read back" false (subj.ContainsKey("owin.requestPath"))
        eq "read back" "/owin" (subj.["owin.RequestPath"] |> unbox)

      testCase "case sensitive lookup for custom key" <| fun _ ->
        let subj = createOwin ()
        subj.["testing.MyKey"] <- "oh yeah"
<<<<<<< HEAD
        eq "read back" false (subj.ContainsKey("Testing.MyKey"))
        eq "read back" "oh yeah" (subj.["testing.MyKey"] |> unbox)

      testCase "test for issue #387" <| fun _ ->
        let subj = createOwin ()
        subj.["someKey"] <- "hello"
        let hello = 
          match subj.TryGetValue "someKey" with
          | true, o -> Some(unbox o)
          | _ -> None
        Assert.Equal("TryGetValue should find custom key", Some "hello", hello)

=======
        eq "read back" "oh yeah" (subj.["Testing.MyKey"] |> unbox)

      testCase "interaction/set and retrieve with case insensitivity" <| fun _ ->
        let subj = createOwin ()
        subj.["testing.MyKey"] <- "oh yeah"
        eq "read back" "oh yeah" (subj.["Testing.MyKey"] |> unbox)

        subj.["Testing.MyKey"] <- "oh no"
        eq "read again" "oh no" (subj.["testing.MyKey"] |> unbox)

      testCase "try read/write custom" <| fun _ ->
        let subj = createOwin ()
        subj.["testing.MyKey"] <- "oh yeah"
        eq "read back" (true, "oh yeah") (let succ, res = subj.TryGetValue("testing.MyKey") in succ, unbox res)

      testCase "case insensitive try lookup for custom key" <| fun _ ->
        let subj = createOwin ()
        subj.["testing.MyKey"] <- "oh yeah"
        eq "custom key found" true (subj.ContainsKey "Testing.MyKey")
        eq "read back" (true, "oh yeah") (let succ, res = subj.TryGetValue("Testing.MyKey") in succ, unbox res)

      testCase "interaction/set and try retrieve with case insensitivity" <| fun _ ->
        let subj = createOwin ()
        subj.["testing.MyKey"] <- "oh yeah"
        eq "custom key found" true (subj.ContainsKey "Testing.MyKey")
        eq "read back" (true, "oh yeah") (let succ, res = subj.TryGetValue("Testing.MyKey") in succ, unbox res)

        subj.["Testing.MyKey"] <- "oh no"
        eq "read again" (true, "oh no") (let succ, res = subj.TryGetValue("testing.MyKey") in succ, unbox res)
>>>>>>> 5fa739a8
    ]

    testList "OWIN response headers" [
      testCase "get x-not-here response-header fails" <| fun _ ->
        let subj = createOwin ()
        let headers : IDictionary<string, string[]> = subj.[OwinConstants.responseHeaders] |> unbox
        match headers.TryGetValue "x-not-here" with
        | false, _ -> ()
        | true, null -> Tests.failtest "errenously returned (true, null)"
        | true, otherwise -> Tests.failtestf "errenously returned %A" otherwise
    ]

    testList "OWIN server state" [
      testCase "cannot dispose OwinEnvironment from Webpart" <| fun _ ->
        let misbehaving (env : OwinEnvironment) =
          match box env with
          | :? IDisposable as disposable ->
            disposable.Dispose()
          | _ ->
            ()
          let content = Encoding.UTF8.GetBytes "Afterwards"
          let stream : IO.Stream = unbox env.[OwinConstants.responseBody]
          stream.WriteAsync(content, 0, content.Length) |> Async.AwaitTask

        let composedApp =
          path "/owin" >=> OwinApp.ofApp "/" misbehaving

        let asserts (result : HttpResponseMessage) =
          eq "Http Status Code" HttpStatusCode.OK result.StatusCode
          eq "Reason Phrase set by server" "Afterwards" (result.Content.ReadAsStringAsync().Result)

        runWithConfig composedApp
        |> reqResp HttpMethod.GET "/owin" "" None None DecompressionMethods.GZip
                   id asserts
    ]
  ]

[<Tests>]
let owinEndToEnd cfg =
  let runWithConfig = runWith cfg

  let owinHelloWorld (env : OwinEnvironment) =
    let hello = "Hello, OWIN!"B

    env.[OwinConstants.responseStatusCode] <- box 201

    // set content type, new reference, invalid charset
    let responseHeaders : IDictionary<string, string[]> = unbox env.[OwinConstants.responseHeaders]
    responseHeaders.["Content-Type"] <- [| "application/json; charset=utf-1" |]

    // overwrite invalid 1, new reference, invalid charset
    let responseHeaders' : IDictionary<string, string[]> = unbox env.[OwinConstants.responseHeaders]
    responseHeaders'.["Content-Type"] <- [| "text/plain; charset=utf-2" |]

    // overwrite invalid 2, old reference, invalid charset
    responseHeaders.["Content-Type"] <- [| "application/json; charset=utf-3" |]

    // overwrite final, new reference
    let responseHeaders'' : IDictionary<string, string[]> = unbox env.[OwinConstants.responseHeaders]
    responseHeaders''.["Content-Type"] <- [| "text/plain; charset=utf-8" |]

    let responseStream : IO.Stream = unbox env.[OwinConstants.responseBody]
    responseStream.Write(hello, 0, hello.Length)
    async.Return ()

  let composedApp =
    path "/owin"
      >=> setHeader "X-Custom-Before" "Before OWIN"
      >=> OwinApp.ofApp "/" owinHelloWorld
      >=> setHeader "X-Custom-After" "After OWIN"

  testList "e2e" [
    testCase "Hello, OWIN!" <| fun _ ->
      let asserts (result : HttpResponseMessage) =
        eq "Content-Type" "text/plain; charset=utf-8" (result.Content.Headers.ContentType.ToString())
        eq "Http Status Code" HttpStatusCode.Created result.StatusCode
        eq "Content Length" ("Hello, OWIN!"B.LongLength) (result.Content.Headers.ContentLength.Value)
        eq "Contents" "Hello, OWIN!" (result.Content.ReadAsStringAsync().Result)

        match result.Headers.TryGetValues("X-Custom-Before") with
        | true, actual ->
          eqs "Headers set before the OWIN app func, are sent"
              ["Before OWIN"]
              actual
        | false, _ -> Tests.failtest "X-Custom-Before is missing"

        match result.Headers.TryGetValues("X-Custom-After") with
        | true, actual ->
          eqs "Headers after before the OWIN app func, are sent"
              ["After OWIN"]
              actual
        | false, _ -> Tests.failtest "X-Custom-After is missing"

      runWithConfig composedApp |> reqResp HttpMethod.GET "/owin" "" None None DecompressionMethods.GZip id asserts

    testCase "Empty OWIN app should return 200 OK" <| fun _ ->
      let owinDefaults (env : OwinEnvironment) =
        async.Return ()

      let composedApp =
        OwinApp.ofApp "/" owinDefaults

      let asserts (result : HttpResponseMessage) =
        eq "Http Status Code" HttpStatusCode.OK result.StatusCode
        eq "Reason Phrase" "OK" result.ReasonPhrase

      runWithConfig composedApp |> reqResp HttpMethod.GET "/" "" None None DecompressionMethods.GZip id asserts

    testCase "Empty OwinAppFunc should return 200 OK" <| fun _ ->
      let owinDefaults = OwinAppFunc(fun env ->
        Threading.Tasks.Task.FromResult() :> Threading.Tasks.Task)

      let composedApp =
        OwinApp.ofAppFunc "/" owinDefaults

      let asserts (result : HttpResponseMessage) =
        eq "Http Status Code" HttpStatusCode.OK result.StatusCode
        eq "Reason Phrase" "OK" result.ReasonPhrase

      runWithConfig composedApp |> reqResp HttpMethod.GET "/" "" None None DecompressionMethods.GZip id asserts

    testCase "Completed Async signals completion with status code" <| fun _ ->
      let noContent (env : OwinEnvironment) =
        env.[OwinConstants.responseStatusCode] <- box 204
        env.[OwinConstants.responseReasonPhrase] <- box "No Content"
        async.Return ()

      let composedApp =
        OwinApp.ofApp "/" noContent

      let asserts (result : HttpResponseMessage) =
        eq "Http Status Code" HttpStatusCode.NoContent result.StatusCode
        eq "Reason Phrase set by server" "No Content" result.ReasonPhrase

      runWithConfig composedApp |> reqResp HttpMethod.GET "/" "" None None DecompressionMethods.GZip id asserts

    testCase "Completed Async signals completion with status code and headers" <| fun _ ->
      let noContent (env : OwinEnvironment) =
        env.[OwinConstants.responseStatusCode] <- box 204
        env.[OwinConstants.responseReasonPhrase] <- box "No Content"
        let responseHeaders : IDictionary<string, string[]> = unbox env.[OwinConstants.responseHeaders]
        responseHeaders.["Content-Type"] <- [| "text/plain; charset=utf-8" |]
        async.Return ()

      let composedApp =
        OwinApp.ofApp "/" noContent

      let asserts (result : HttpResponseMessage) =
        eq "Http Status Code" HttpStatusCode.NoContent result.StatusCode
        eq "Reason Phrase set by server" "No Content" result.ReasonPhrase
        eq "Content-Type" "text/plain; charset=utf-8" (result.Content.Headers.ContentType.ToString())

      runWithConfig composedApp |> reqResp HttpMethod.GET "/" "" None None DecompressionMethods.GZip id asserts

    testCase "Custom reason phrase" <| fun _ ->
      let noContent (env : OwinEnvironment) =
        env.[OwinConstants.responseStatusCode] <- box 204
        env.[OwinConstants.responseReasonPhrase] <- box "Nothing to see here"
        async.Return ()

      let composedApp =
        OwinApp.ofApp "/" noContent

      let asserts (result : HttpResponseMessage) =
        eq "Http Status Code" HttpStatusCode.NoContent result.StatusCode
        eq "Reason Phrase" "Nothing to see here" result.ReasonPhrase

      runWithConfig composedApp |> reqResp HttpMethod.GET "/" "" None None DecompressionMethods.GZip id asserts

    testCase "OWIN middleware runs as a Suave app" <| fun _ ->
      // This test case exists to show that a middleware will mount into Suave as an application.
      let noContent = OwinMidFunc(fun next -> OwinAppFunc(fun env ->
        env.[OwinConstants.responseStatusCode] <- box 204
        env.[OwinConstants.responseReasonPhrase] <- box "No Content"
        Threading.Tasks.Task.FromResult() :> Threading.Tasks.Task
        ))

      let composedApp =
        OwinApp.ofMidFunc "/" noContent

      let asserts (result : HttpResponseMessage) =
        eq "Http Status Code" HttpStatusCode.NoContent result.StatusCode
        eq "Reason Phrase set by server" "No Content" result.ReasonPhrase

      runWithConfig composedApp |> reqResp HttpMethod.GET "/" "" None None DecompressionMethods.GZip id asserts

    testCase "Composed OWIN security middleware and app" <| fun _ ->
      let noContent = OwinAppFunc(fun env ->
        env.[OwinConstants.responseStatusCode] <- box 204
        env.[OwinConstants.responseReasonPhrase] <- box "No Content"
        Threading.Tasks.Task.FromResult() :> Threading.Tasks.Task
        )
      
      let basicAuthMidFunc = OwinMidFunc(fun next -> OwinAppFunc(fun env ->
        let requestHeaders : IDictionary<string, string[]> = unbox env.[OwinConstants.requestHeaders]
        // NOTE: currently fails b/c headers are not using StringComparer.OrdinalIgnoreCase.
        let authHeader = requestHeaders.["Authorization"].[0].Split([|' '|])
        let credentials =
          authHeader.[1]
          |> Convert.FromBase64String
          |> Encoding.UTF8.GetString
        match credentials.Split([|':'|]) with
        | [|"foo";"bar"|] ->
          let task = next.Invoke(env)
          task
        | _ ->
          env.[OwinConstants.responseStatusCode] <- box 401
          env.[OwinConstants.responseReasonPhrase] <- box "Unauthorized"
          Threading.Tasks.Task.FromResult() :> Threading.Tasks.Task
        ))

      let composedApp =
        OwinApp.ofAppFunc "/" (basicAuthMidFunc.Invoke(noContent))

      let asserts (result : HttpResponseMessage) =
        eq "Http Status Code" HttpStatusCode.NoContent result.StatusCode
        eq "Reason Phrase set by server" "No Content" result.ReasonPhrase

      let sendAuthHeader (req : HttpRequestMessage) =
        req.Headers.Authorization <- Net.Http.Headers.AuthenticationHeaderValue("Basic", Convert.ToBase64String("foo:bar"B))
        req

      runWithConfig composedApp |> reqResp HttpMethod.GET "/" "" None None DecompressionMethods.GZip sendAuthHeader asserts

    testCase "Setting a path in Suave should mount an OWIN app at that path and set requestPathBase" <| fun _ ->

      let ok (env : OwinEnvironment) =
        let requestPathBase : string = unbox env.[OwinConstants.requestPathBase]
        eq OwinConstants.requestPathBase requestPathBase "/owin"
        let requestPath : string = unbox env.[OwinConstants.requestPath]
        if requestPath <> "/app" then
          env.[OwinConstants.responseStatusCode] <- box 404
          env.[OwinConstants.responseReasonPhrase] <- box "Not Found"
        else () // 200 OK
        async.Return ()

      let postCondition (ctx : HttpContext) =
        eq "request url contains /owin again" "/owin/app" ctx.request.url.AbsolutePath
        async.Return (Some ctx)

      let composedApp =
        pathRegex "/owin(/.+)*" >=> OwinApp.ofApp "/owin" ok >=> postCondition

      let asserts (result : HttpResponseMessage) =
        eq "Http Status Code" HttpStatusCode.OK result.StatusCode
        eq "Reason Phrase set by server" "OK" result.ReasonPhrase

      runWithConfig composedApp |> reqResp HttpMethod.GET "/owin/app" "" None None DecompressionMethods.GZip id asserts

    testCase "Manually mount an OWIN app at that path and set requestPathBase" <| fun _ ->
      let ok (env : OwinEnvironment) =
        let requestPathBase : string = unbox env.[OwinConstants.requestPathBase]
        //eq "owin.RequestPathBase" requestPathBase "/owin"
        let requestPath : string = unbox env.[OwinConstants.requestPath]
        if requestPath <> "/app" then
          env.[OwinConstants.responseStatusCode] <- box 404
          env.[OwinConstants.responseReasonPhrase] <- box "Not Found"
        else () // 200 OK
        async.Return ()

      let composedApp =
        pathScan "/owin/%s" (fun path -> OwinApp.ofApp "/" (fun env -> async {
          env.[OwinConstants.requestPathBase] <- box "/owin"
          env.[OwinConstants.requestPath] <- box ("/" + path)
          do! ok env
          env.[OwinConstants.requestPathBase] <- box ""
          env.[OwinConstants.requestPath] <- box ("/owin/" + path)
          })
        )

      let asserts (result : HttpResponseMessage) =
        eq "Http Status Code" HttpStatusCode.OK result.StatusCode
        eq "Reason Phrase set by server" "OK" result.ReasonPhrase

      runWithConfig composedApp |> reqResp HttpMethod.GET "/owin/app" "" None None DecompressionMethods.GZip id asserts
    ]<|MERGE_RESOLUTION|>--- conflicted
+++ resolved
@@ -99,6 +99,7 @@
         | false, _ -> Tests.failtest "key 'a' not found"
     ]
 
+    // 3.2 Environment: Keys MUST be compared using StringComparer.Ordinal.
     testList "OwinDictionary" [
       testCase "read/write HttpMethod" <| fun _ ->
         let subj = createOwin ()
@@ -151,7 +152,6 @@
       testCase "case sensitive lookup for custom key" <| fun _ ->
         let subj = createOwin ()
         subj.["testing.MyKey"] <- "oh yeah"
-<<<<<<< HEAD
         eq "read back" false (subj.ContainsKey("Testing.MyKey"))
         eq "read back" "oh yeah" (subj.["testing.MyKey"] |> unbox)
 
@@ -164,9 +164,6 @@
           | _ -> None
         Assert.Equal("TryGetValue should find custom key", Some "hello", hello)
 
-=======
-        eq "read back" "oh yeah" (subj.["Testing.MyKey"] |> unbox)
-
       testCase "interaction/set and retrieve with case insensitivity" <| fun _ ->
         let subj = createOwin ()
         subj.["testing.MyKey"] <- "oh yeah"
@@ -180,21 +177,20 @@
         subj.["testing.MyKey"] <- "oh yeah"
         eq "read back" (true, "oh yeah") (let succ, res = subj.TryGetValue("testing.MyKey") in succ, unbox res)
 
-      testCase "case insensitive try lookup for custom key" <| fun _ ->
-        let subj = createOwin ()
-        subj.["testing.MyKey"] <- "oh yeah"
-        eq "custom key found" true (subj.ContainsKey "Testing.MyKey")
-        eq "read back" (true, "oh yeah") (let succ, res = subj.TryGetValue("Testing.MyKey") in succ, unbox res)
-
-      testCase "interaction/set and try retrieve with case insensitivity" <| fun _ ->
-        let subj = createOwin ()
-        subj.["testing.MyKey"] <- "oh yeah"
-        eq "custom key found" true (subj.ContainsKey "Testing.MyKey")
-        eq "read back" (true, "oh yeah") (let succ, res = subj.TryGetValue("Testing.MyKey") in succ, unbox res)
+      testCase "case sensitive try lookup for custom key" <| fun _ ->
+        let subj = createOwin ()
+        subj.["testing.MyKey"] <- "oh yeah"
+        eq "custom key found" false (subj.ContainsKey "Testing.MyKey")
+        eq "read back" (true, "oh yeah") (let succ, res = subj.TryGetValue("testing.MyKey") in succ, unbox res)
+
+      testCase "interaction/set and try retrieve with case sensitivity" <| fun _ ->
+        let subj = createOwin ()
+        subj.["testing.MyKey"] <- "oh yeah"
+        eq "custom key found" true (subj.ContainsKey "testing.MyKey")
+        eq "read back" (false, null) (let succ, res = subj.TryGetValue("Testing.MyKey") in succ, res)
 
         subj.["Testing.MyKey"] <- "oh no"
         eq "read again" (true, "oh no") (let succ, res = subj.TryGetValue("testing.MyKey") in succ, unbox res)
->>>>>>> 5fa739a8
     ]
 
     testList "OWIN response headers" [
