--- conflicted
+++ resolved
@@ -736,111 +736,4 @@
 
 let request f (a : HttpContext) = f a.request a
 
-<<<<<<< HEAD
-let context f (a : HttpContext) = f a a
-=======
-let context f (a : HttpContext) = f a a
-
-open System.Threading
-
-type TcpServerFactory =
-  abstract member create  : Logger * int * int * HttpBinding -> TcpServer
-
-/// The core configuration of suave. See also Suave.Web.default_config which
-/// you can use to bootstrap the configuration:
-/// <code>{ default_config with bindings = [ ... ] }</code>
-type SuaveConfig =
-  { /// The bindings for the web server to launch with
-    bindings                : HttpBinding list
-
-    /// A server-key to use for cryptographic operations. When generated it
-    /// should be completely random; you can share this key between load-balanced
-    /// servers if you want to have them cryptographically verify similarly.
-    serverKey              : byte []
-
-    /// An error handler to use for handling exceptions that are
-    /// are thrown from the web parts
-    errorHandler           : ErrorHandler
-
-    /// Timeout to wait for the socket bind to finish
-    listenTimeout          : TimeSpan
-
-    /// A cancellation token for the web server. Signalling this token
-    /// means that the web server shuts down
-    cancellationToken      : CancellationToken
-
-    /// buffer size for socket operations
-    bufferSize             : int
-
-    /// max number of concurrent socket operations
-    maxOps                 : int
-
-    /// MIME types
-    mimeTypesMap           : MimeTypesMap
-
-    /// Home or root directory
-    homeFolder             : string option
-
-    /// Folder for temporary compressed files
-    compressedFilesFolder  : string option
-
-    /// Suave's logger. You can override the default instance if you wish to
-    /// ship your logs, e.g. using https://www.nuget.org/packages/Logary.Adapters.Suave/
-    logger                 : Logger
-
-    /// Pluggable TCP async sockets implementation. You can choose betwee libuv
-    /// and CLR's Async Socket Event Args. Currently defaults to the managed-only
-    /// implementation.
-    tcpServerFactory       : TcpServerFactory
-
-    /// The cookie serialiser to use for converting the data you save in cookies
-    /// from your application into a byte array.
-    cookieSerialiser        : Utils.CookieSerialiser }
-
-  static member bindings_              = Property<SuaveConfig,_> (fun x -> x.bindings)              (fun v x -> { x with bindings = v })
-  static member serverKey_             = Property<SuaveConfig,_> (fun x -> x.serverKey)             (fun v x -> { x with serverKey = v })
-  static member errorHandler_          = Property<SuaveConfig,_> (fun x -> x.errorHandler)          (fun v x -> { x with errorHandler = v })
-  static member listenTimeout_         = Property<SuaveConfig,_> (fun x -> x.listenTimeout)         (fun v x -> { x with listenTimeout = v })
-  static member ct_                    = Property<SuaveConfig,_> (fun x -> x.cancellationToken)     (fun v x -> { x with cancellationToken = v })
-  static member bufferSize_            = Property<SuaveConfig,_> (fun x -> x.bufferSize)            (fun v x -> { x with bufferSize = v })
-  static member maxOps_                = Property<SuaveConfig,_> (fun x -> x.maxOps)                (fun v x -> { x with maxOps = v })
-  static member mimeTypesMap_          = Property<SuaveConfig,_> (fun x -> x.mimeTypesMap)          (fun v x -> { x with mimeTypesMap = v })
-  static member homeFolder_            = Property<SuaveConfig,_> (fun x -> x.homeFolder)            (fun v x -> { x with homeFolder = v })
-  static member compressedFilesFolder_ = Property<SuaveConfig,_> (fun x -> x.compressedFilesFolder) (fun v x -> { x with compressedFilesFolder = v })
-  static member logger_                = Property<SuaveConfig,_> (fun x -> x.logger)                (fun v x -> { x with logger = v })
-  static member tcpServerFactory_      = Property<SuaveConfig,_> (fun x -> x.tcpServerFactory)      (fun v x -> { x with tcpServerFactory = v })
-
-[<CompilationRepresentation(CompilationRepresentationFlags.ModuleSuffix)>]
-module SuaveConfig =
-
-  /// Convert the Suave configuration to a runtime that the web server understands.
-  /// You will normally not have to use this function as a consumer from the
-  /// library, but it may be useful for unit testing with the HttpRuntime record.
-  let toRuntime config contentFolder compressionFolder parsePostData =
-    HttpRuntime.mk config.serverKey
-                   config.errorHandler
-                   config.mimeTypesMap
-                   contentFolder
-                   compressionFolder
-                   config.logger
-                   parsePostData
-                   config.cookieSerialiser
-
-  /// Finds an endpoint that is configured from the given configuration. Throws
-  /// an exception if the configuration has no bindings. Useful if you make
-  /// the suave configuration parametised, because it is then enough for your
-  /// software to find a valid endpoint to make HTTP/ES/WebSocket requests to.
-  let firstBinding (cfg : SuaveConfig) =
-    match cfg.bindings with
-    | [] ->
-      failwith "No bindings found for SuaveConfig."
-
-    | b :: _ ->
-      b
-
-  /// Construct a `System.Uri` from the first binding available in Suave, by
-  /// giving a path and a uri.
-  let firstBindingUri (cfg : SuaveConfig) path query =
-    let binding = firstBinding cfg
-    binding.uri path query
->>>>>>> 035b7066
+let context f (a : HttpContext) = f a a