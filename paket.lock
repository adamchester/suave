--- conflicted
+++ resolved
@@ -18,7 +18,6 @@
       PerfUtil (>= 0.1.8)
     Http.fs-prerelease (2.3.0)
       FSharp.Core (>= 3.1.2.1)
-<<<<<<< HEAD
     Microsoft.AspNet.Razor (3.2.3) - framework: >= net45
     Microsoft.Owin (3.0.1)
       Owin (>= 1.0)
@@ -26,29 +25,18 @@
     Nancy.Owin (1.2.0)
       Nancy (>= 1.2.0)
       Owin (>= 1.0)
-    NuGet.CommandLine (2.8.5)
+    NuGet.CommandLine (2.8.6)
     openssl.redist (1.0.1.25)
     Owin (1.0)
     PerfUtil (0.1.8)
     RazorEngine (3.7.0)
       Microsoft.AspNet.Razor (>= 3.0.0) - framework: >= net45
-    Topshelf (3.2.0)
-    Topshelf.FSharp (2.0.1)
-      Topshelf (>= 3.1.3)
+    Topshelf (3.2.0) - framework: net45
+    Topshelf.FSharp (2.1.0)
+      Topshelf (>= 3.2.0)
     WebSharper (3.4.14.193)
     WebSharper.Owin (3.4.6.102)
       Microsoft.Owin
       Owin
       WebSharper
-=======
-    Microsoft.AspNet.Razor (3.2.3) - framework: >= net45, net45
-    NuGet.CommandLine (2.8.6)
-    openssl.redist (1.0.1.25)
-    PerfUtil (0.1.8) - framework: net45
-    RazorEngine (3.7.2)
-      Microsoft.AspNet.Razor (>= 3.0.0) - framework: >= net45
-    Topshelf (3.2.0) - framework: net45
-    Topshelf.FSharp (2.1.0)
-      Topshelf (>= 3.2.0)
->>>>>>> d187495b
     WebSocketSharp (1.0.3-rc9)